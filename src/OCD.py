import numpy as np
from matplotlib import pyplot as plt
from scipy.stats import wasserstein_distance as wd
import time
from scipy.optimize import curve_fit
from scipy.stats import linregress
from sklearn.neighbors import BallTree
from sklearn.cluster import DBSCAN

def rangesearch(x, e):
    ## This function is used to find particle ids within a radius e
    tree = BallTree(x)
    ind = tree.query_radius(x, r=e)
    return ind

def compute_cond(idx, y):
    ## This function computes piecewise constant approximation to the conditional expectation  
    # Flatten idx and create an offset array
    flat_idx = np.concatenate(idx)
    lens = [len(i) for i in idx]

    # Use np.add.reduceat to sum the elements
    sums = np.add.reduceat(y[flat_idx], np.r_[0, np.cumsum(lens[:-1])])

    avg = sums/np.array(lens)[:,None]
    
    return avg

def compute_cond_vectorized_no_loop(X_m, Y_m, Idx_m, NparticleThreshold = 4, method="linear"):
    ## This function computes piecewise constant or linear approximation to the conditional expectation

    # Flatten idx_m and create an offset array
    flat_idx = np.concatenate(Idx_m)
    lens = np.array([len(i) for i in Idx_m])

    # Repeating indices for broadcasting
    repeats = np.repeat(np.arange(len(Idx_m)), lens)
    
    # Calculate the means for each group
    X_m_means = np.add.reduceat(X_m[flat_idx], np.r_[0, np.cumsum(lens[:-1])]) / lens[:, None]
    Y_m_means = np.add.reduceat(Y_m[flat_idx], np.r_[0, np.cumsum(lens[:-1])]) / lens[:, None]
    
    # Initialize the result array with Y_m_means
    y_Cond_x_m = Y_m_means.copy()

    if method == "linear":

        # Handle cases with more than one neighbor
        valid_idx = lens > NparticleThreshold

        if np.any(valid_idx):
            # Centering X_m and Y_m for valid indices
            X_m_centered = X_m[flat_idx] - X_m_means[repeats]
            Y_m_centered = Y_m[flat_idx] - Y_m_means[repeats]
            
            # Compute J_idx and sigma_x for valid indices
            J_idx = np.add.reduceat(X_m_centered[:, :, None] * Y_m_centered[:, None, :], np.r_[0, np.cumsum(lens[:-1])]) / lens[:, None, None]
            sigma_x = np.add.reduceat(X_m_centered[:, :, None] * X_m_centered[:, None, :], np.r_[0, np.cumsum(lens[:-1])]) / lens[:, None, None]
            
            # Inverse of sigma_x (using pseudo-inverse to handle singular matrices)
            sigma_x_inv = np.linalg.pinv(sigma_x[valid_idx])

            # Compute X_m difference for valid indices
            X_m_diff = X_m[valid_idx] - X_m_means[valid_idx]
            
            # Compute the conditional expectations y_Cond_x for valid indices
            y_Cond_x_m[valid_idx] = Y_m_means[valid_idx] + np.einsum('ijk,ik->ij', J_idx[valid_idx] @ sigma_x_inv, X_m_diff)

    return y_Cond_x_m


def find_nclusters(x, y, eps):
    ## This function finds the number of clusters using DBSCAN
    # inputs: x: (N,dim),
    #         y: (Np,dim),
    #         eps: bandwidth
    # output: number of clusters
    joint = np.concatenate([x,y],axis=1)
    
    clustering = DBSCAN(eps=1*eps, min_samples=1).fit(joint)

    labels = clustering.labels_

    return len(set(labels)) - (1 if -1 in labels else 0)

    
def find_opt_eps2(X0, Y0, log_eps_range=[-3,1], nepss = 10, perc=0.95):
    ## This function finds the maximum bandwidth epsilon where N_cluster/Np>perc
    # inputs: X0: (N,dim),
    #         Y0: (Np,dim),
    #         log_eps_range: the range to consider for eps in logarithmic scale
    #         nepss: number of grid points
    #         prec: the criteria for finding maximum bandwidth where N_cluster/Np>perc
    # outputs: eps0: the estimated optimal bandwidth
    
    N = X0.shape[0]
    epss = np.logspace(log_eps_range[0],log_eps_range[1],nepss)
    nclusters = np.zeros(nepss)
    for i in range(nepss):
        eps = epss[i]
        X = X0.copy()
        Y = Y0.copy()
        nclusters[i] = find_nclusters(X, Y, eps)
        
        if nclusters[i] < perc*N:
            eps0 = epss[i]
            break
    return eps0
    
def ocd_map(X00, Y00, dt=0.01, Nt=1000, sigma=0.1, epsX=None, epsY=None, tol=1e-14, minNt = 100, NparticleThreshold=10, method="linear"):
    ## This function finds the map between X and Y by solving OCD dynamics using Euler method
    # inputs: X: (N,dim),
    #         Y: (Np,dim),
    #         dt: time step size,
    #         Nt: number of steps
    #         sigma: the kernel bandwidth for computing conditional expectation
    #         tol: convergence tolerance
    #         minNt: minimum number of iterations
    #         method: method of computing conditional expectation, piecewise "constant" or "linear"
    #         NparticleThreshold: number of particles as the threshold to switch between 
    #                             piecewse constant and linear approximation of conditional expectation
    #                             if the method is "linear"
    # outputs: X (N,dim),
    #          Y (Np,dim)
    #          dists: history of W2 distance
    #          err_m2X, err_m2Y: history of the error in 2nd order moments for X and Y
    if epsX is None:
        epsX = sigma
    if epsY is None:
        epsY = sigma
        
    X = X00.copy()
    Y = Y00.copy()
    m2X = np.mean(X00, axis=0)
    m2Y = np.mean(Y00, axis=0)

    np_particles, d = Y.shape

    y_Cond_x = np.zeros_like(X)   # Initialize Y conditional X
    x_Cond_y = np.zeros_like(Y)   # Initialize X conditional Y

    err_m2X = []
    err_m2Y = []
    dists = []
    dists.append(np.mean(np.sum((X - Y) ** 2, axis=1)))
    
    rx = epsX
    ry = epsY
        
    for it in range(Nt):
        if it % 1000 == 0 and it>0:
            print("it: ", it, " dist: ", dists[it])
        err_m2X.append(abs(m2X-np.mean(X, axis=0)))
        err_m2Y.append(abs(m2Y-np.mean(Y, axis=0)))
        
        X0 = X.copy()
        Y0 = Y.copy()

        # Update X and Y
        X = X0 + (Y0 - y_Cond_x) * dt
        Y = Y0 + (X0 - x_Cond_y) * dt

        # Finding neighbors of X in eps
        Idx = rangesearch(X, rx)
        Idy = rangesearch(Y, ry)
        
        y_Cond_x = compute_cond_vectorized_no_loop(X, Y, Idx, NparticleThreshold, method)
        x_Cond_y = compute_cond_vectorized_no_loop(Y, X, Idy, NparticleThreshold, method)
        
        ## keep a history of W2 distance
        dists.append(np.mean(np.sum((X - Y) ** 2, axis=1)))
        if it>minNt:
            if abs(dists[it+1]-dists[it]) < tol:
                break
    return X, Y, dists, err_m2X, err_m2Y

<<<<<<< HEAD
def ocd_map_lp(X00, Y00, p=2, dt=0.01, Nt=1000, sigma=0.1, epsX=None, epsY=None, tol=1e-14, minNt = 100, NparticleThreshold=10):
    ## This function finds the map between X and Y by solving OCD dynamics using Euler method
    # inputs: X: (N,dim),
    #         Y: (Np,dim),
    #         p: the lp order of Wasserstein distance c=|x-y|^p
    #         dt: time step size,
    #         Nt: number of steps
    #         sigma: the kernel bandwidth for computing conditional expectation
    #         tol: convergence tolerance
    #         minNt: minimum number of iterations
    #         NparticleThreshold: number of particles as the threshold to switch between 
    #                             piecewse constant and linear approximation of conditional expectation
    # outputs: X (N,dim),
    #          Y (Np,dim)
    #          dists: history of Wp distance
    #          err_m2X, err_m2Y: history of the error in 2nd order moments for X and Y
    if epsX is None:
        epsX = sigma
    if epsY is None:
        epsY = sigma
        
    X = X00.copy()
    Y = Y00.copy()
    m2X = np.mean(X00, axis=0)
    m2Y = np.mean(Y00, axis=0)

    np_particles, d = Y.shape

    gradcx_Cond_x = np.zeros_like(X)   # Initialize Y conditional X
    gradcy_Cond_y = np.zeros_like(Y)   # Initialize X conditional Y

    err_m2X = []
    err_m2Y = []
    dists = []
    dists.append(np.mean(np.sum((X - Y) ** p, axis=1)))
    
    rx = epsX
    ry = epsY
        
    for it in range(Nt):
        if it % 1000 == 0 and it>0:
            print("it: ", it, " dist: ", dists[it])
        err_m2X.append(abs(m2X-np.mean(X, axis=0)))
        err_m2Y.append(abs(m2Y-np.mean(Y, axis=0)))
        
        X0 = X.copy()
        Y0 = Y.copy()

        # Update X and Y
        X = X0 + (-p*(X0-Y0)**(p-1) + gradcx_Cond_x) * dt
        Y = Y0 + (-p*(Y0-X0)**(p-1) + gradcy_Cond_y) * dt

        # Finding neighbors of X in eps
        Idx = rangesearch(X, rx)
        Idy = rangesearch(Y, ry)
        
        gradcx_Cond_x = compute_cond_vectorized_no_loop(X, p*(X-Y)**(p-1), Idx, NparticleThreshold)
        gradcy_Cond_y = compute_cond_vectorized_no_loop(Y, p*(Y-X)**(p-1), Idy, NparticleThreshold)
        
        ## keep a history of Wp distance
        dists.append(np.mean(np.sum((X - Y) ** p, axis=1)))
        if it>minNt:
            if abs(dists[it+1]-dists[it]) < tol:
                break
    return X, Y, dists, err_m2X, err_m2Y

def ocd_map_RK4(X00, Y00, dt=0.01, Nt=1000, sigma=0.1, epsX=None, epsY=None, tol=1e-14, minNt = 100, NparticleThreshold=10):
=======
def ocd_map_RK4(X00, Y00, dt=0.01, Nt=1000, sigma=0.1, epsX=None, epsY=None, tol=1e-14, minNt = 100, NparticleThreshold=10, method="linear"):
>>>>>>> 7bc8af61
    ## This function finds the map between X and Y by solving OCD dynamics using RK4
    # inputs: X: (N,dim),
    #         Y: (Np,dim),
    #         dt: time step size,
    #         Nt: number of steps
    #         sigma: the kernel bandwidth for computing conditional expectation
    #         tol: convergence tolerance
    #         minNt: minimum number of iterations
    #         method: method of computing conditional expectation, piecewise "constant" or "linear"
    #         NparticleThreshold: number of particles as the threshold to switch between 
    #                             piecewse constant and linear approximation of conditional expectation
    #                             if the method is "linear"
    # outputs: X (N,dim),
    #          Y (Np,dim)
    #          dists: history of W2 distance
    #          err_m2X, err_m2Y: history of the error in 2nd order moments for X and Y
    if epsX is None:
        epsX = sigma
    if epsY is None:
        epsY = sigma
        
    X = X00.copy()
    Y = Y00.copy()
    m2X = np.mean(X00, axis=0)
    m2Y = np.mean(Y00, axis=0)

    np_particles, d = Y.shape

    y_Cond_x = np.zeros_like(X)   # Initialize Y conditional X
    x_Cond_y = np.zeros_like(Y)   # Initialize X conditional Y

    err_m2X = []
    err_m2Y = []
    dists = []
    dists.append(np.mean(np.sum((X - Y) ** 2, axis=1)))
    
    rx = epsX
    ry = epsY
        
    for it in range(Nt):
        if it % 1000 == 0 and it>0:
            print("it: ", it, " dist: ", dists[it])
        err_m2X.append(abs(m2X-np.mean(X, axis=0)))
        err_m2Y.append(abs(m2Y-np.mean(Y, axis=0)))
        
        X0 = X.copy()
        Y0 = Y.copy()
        
        k1_X = (Y0 - y_Cond_x) * dt
        k1_Y = (X0 - x_Cond_y) * dt
        X_mid = X0 + 0.5 * k1_X
        Y_mid = Y0 + 0.5 * k1_Y
        Idx_mid = rangesearch(X_mid, rx)
        Idy_mid = rangesearch(Y_mid, ry)
        y_Cond_x_mid = compute_cond_vectorized_no_loop(X_mid, Y_mid, Idx_mid, NparticleThreshold, method)
        x_Cond_y_mid = compute_cond_vectorized_no_loop(Y_mid, X_mid, Idy_mid, NparticleThreshold, method)
        k2_X = (Y_mid - y_Cond_x_mid) * dt 
        k2_Y = (X_mid - x_Cond_y_mid) * dt
        X_mid = X0 + 0.5 * k2_X
        Y_mid = Y0 + 0.5 * k2_Y
        Idx_mid = rangesearch(X_mid, rx)
        Idy_mid = rangesearch(Y_mid, ry)
        y_Cond_x_mid = compute_cond_vectorized_no_loop(X_mid, Y_mid, Idx_mid, NparticleThreshold, method)
        x_Cond_y_mid = compute_cond_vectorized_no_loop(Y_mid, X_mid, Idy_mid, NparticleThreshold, method)
        k3_X = (Y_mid - y_Cond_x_mid) * dt
        k3_Y = (X_mid - x_Cond_y_mid) * dt
        X_end = X0 + k3_X
        Y_end = Y0 + k3_Y
        Idx_end = rangesearch(X_end, rx)
        Idy_end = rangesearch(Y_end, ry)
        y_Cond_x_end = compute_cond_vectorized_no_loop(X_end, Y_end, Idx_end, NparticleThreshold, method)
        x_Cond_y_end = compute_cond_vectorized_no_loop(Y_end, X_end, Idy_end, NparticleThreshold, method)
        k4_X = (Y_end - y_Cond_x_end) * dt
        k4_Y = (X_end - x_Cond_y_end) * dt
        X = X0 + (k1_X + 2*k2_X + 2*k3_X + k4_X) / 6
        Y = Y0 + (k1_Y + 2*k2_Y + 2*k3_Y + k4_Y) / 6
        
        Idx = rangesearch(X, rx)
        Idy = rangesearch(Y, ry)
        y_Cond_x = compute_cond_vectorized_no_loop(X, Y, Idx, NparticleThreshold, method) 
        x_Cond_y = compute_cond_vectorized_no_loop(Y, X, Idy, NparticleThreshold, method)
        
        ## keep a history of W2 distance
        dists.append(np.mean(np.sum((X - Y) ** 2, axis=1)))
        if it>minNt:
            if abs(dists[it+1]-dists[it]) < tol:
                break
    return X, Y, dists, err_m2X, err_m2Y

def ocd_map_RK4_lp(X00, Y00, p=2, dt=0.01, Nt=1000, sigma=0.1, epsX=None, epsY=None, tol=1e-14, minNt = 100, NparticleThreshold=10):
    ## This function finds the map between X and Y by solving OCD dynamics using RK4
    # inputs: X: (N,dim),
    #         Y: (Np,dim),
    #         p: the lp order of Wasserstein distance c=|x-y|^p
    #         dt: time step size,
    #         Nt: number of steps
    #         sigma: the kernel bandwidth for computing conditional expectation
    #         tol: convergence tolerance
    #         minNt: minimum number of iterations
    #         NparticleThreshold: number of particles as the threshold to switch between 
    #                             piecewse constant and linear approximation of conditional expectation
    # outputs: X (N,dim),
    #          Y (Np,dim)
    #          dists: history of Wp distance
    #          err_m2X, err_m2Y: history of the error in 2nd order moments for X and Y
    if epsX is None:
        epsX = sigma
    if epsY is None:
        epsY = sigma
        
    X = X00.copy()
    Y = Y00.copy()
    m2X = np.mean(X00, axis=0)
    m2Y = np.mean(Y00, axis=0)

    np_particles, d = Y.shape

    gradcx_Cond_x = np.zeros_like(X)   # Initialize Y conditional X
    gradcy_Cond_y = np.zeros_like(Y)   # Initialize X conditional Y

    err_m2X = []
    err_m2Y = []
    dists = []
    dists.append(np.mean(np.sum((X - Y) ** p, axis=1)))
    
    rx = epsX
    ry = epsY
        
    for it in range(Nt):
        if it % 1000 == 0 and it>0:
            print("it: ", it, " dist: ", dists[it])
        err_m2X.append(abs(m2X-np.mean(X, axis=0)))
        err_m2Y.append(abs(m2Y-np.mean(Y, axis=0)))
        
        X0 = X.copy()
        Y0 = Y.copy()

        k1_X = (-p*(X0-Y0)**(p-1) + gradcx_Cond_x) * dt
        k1_Y = (-p*(Y0-X0)**(p-1) + gradcy_Cond_y) * dt
        X_mid = X0 + 0.5 * k1_X
        Y_mid = Y0 + 0.5 * k1_Y
        Idx_mid = rangesearch(X_mid, rx)
        Idy_mid = rangesearch(Y_mid, ry)
        gradcx_Cond_x_mid = compute_cond_vectorized_no_loop(X_mid, p*(X_mid-Y_mid)**(p-1), Idx_mid, NparticleThreshold)
        gradcy_Cond_y_mid = compute_cond_vectorized_no_loop(Y_mid, p*(Y_mid-X_mid)**(p-1), Idy_mid, NparticleThreshold)
        k2_X = (-p*(X_mid-Y_mid)**(p-1) + gradcx_Cond_x_mid) * dt
        k2_Y = (-p*(Y_mid-X_mid)**(p-1) + gradcy_Cond_y_mid) * dt
        X_mid = X0 + 0.5 * k2_X
        Y_mid = Y0 + 0.5 * k2_Y
        Idx_mid = rangesearch(X_mid, rx)
        Idy_mid = rangesearch(Y_mid, ry)
        gradcx_Cond_x_mid = compute_cond_vectorized_no_loop(X_mid, p*(X_mid-Y_mid)**(p-1), Idx_mid, NparticleThreshold)
        gradcy_Cond_y_mid = compute_cond_vectorized_no_loop(Y_mid, p*(Y_mid-X_mid)**(p-1), Idy_mid, NparticleThreshold)
        k3_X = (-p*(X_mid-Y_mid)**(p-1) + gradcx_Cond_x_mid) * dt
        k3_Y = (-p*(Y_mid-X_mid)**(p-1) + gradcy_Cond_y_mid) * dt
        X_end = X0 + k3_X
        Y_end = Y0 + k3_Y
        Idx_end = rangesearch(X_end, rx)
        Idy_end = rangesearch(Y_end, ry)
        gradcx_Cond_x_end = compute_cond_vectorized_no_loop(X_end, p*(X_end-Y_end)**(p-1), Idx_end, NparticleThreshold)
        gradcy_Cond_y_end = compute_cond_vectorized_no_loop(Y_end, p*(Y_end-X_end)**(p-1), Idy_end, NparticleThreshold)
        k4_X = (-p*(X_end-Y_end)**(p-1) + gradcx_Cond_x_end) * dt
        k4_Y = (-p*(Y_end-X_end)**(p-1) + gradcy_Cond_y_end) * dt
        X = X0 + (k1_X + 2*k2_X + 2*k3_X + k4_X) / 6.0
        Y = Y0 + (k1_Y + 2*k2_Y + 2*k3_Y + k4_Y) / 6.0
        
        Idx = rangesearch(X, rx)
        Idy = rangesearch(Y, ry)
        gradcx_Cond_x = compute_cond_vectorized_no_loop(X, p*(X-Y)**(p-1), Idx, NparticleThreshold) 
        gradcy_Cond_y = compute_cond_vectorized_no_loop(Y, p*(Y-X)**(p-1), Idy, NparticleThreshold)

        ## keep a history of Wp distance
        dists.append(np.mean(np.sum((X - Y) ** p, axis=1)))
        if it>minNt:
            if abs(dists[it+1]-dists[it]) < tol:
                break
    return X, Y, dists, err_m2X, err_m2Y<|MERGE_RESOLUTION|>--- conflicted
+++ resolved
@@ -174,7 +174,6 @@
                 break
     return X, Y, dists, err_m2X, err_m2Y
 
-<<<<<<< HEAD
 def ocd_map_lp(X00, Y00, p=2, dt=0.01, Nt=1000, sigma=0.1, epsX=None, epsY=None, tol=1e-14, minNt = 100, NparticleThreshold=10):
     ## This function finds the map between X and Y by solving OCD dynamics using Euler method
     # inputs: X: (N,dim),
@@ -242,9 +241,6 @@
     return X, Y, dists, err_m2X, err_m2Y
 
 def ocd_map_RK4(X00, Y00, dt=0.01, Nt=1000, sigma=0.1, epsX=None, epsY=None, tol=1e-14, minNt = 100, NparticleThreshold=10):
-=======
-def ocd_map_RK4(X00, Y00, dt=0.01, Nt=1000, sigma=0.1, epsX=None, epsY=None, tol=1e-14, minNt = 100, NparticleThreshold=10, method="linear"):
->>>>>>> 7bc8af61
     ## This function finds the map between X and Y by solving OCD dynamics using RK4
     # inputs: X: (N,dim),
     #         Y: (Np,dim),
